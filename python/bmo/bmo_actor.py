--- conflicted
+++ resolved
@@ -29,116 +29,6 @@
 LCOTCC_PORT = 25000
 
 
-<<<<<<< HEAD
-class TCCStatus(object):
-
-    def __init__(self):
-
-        self.myUserID = None
-        self.statusDone_def = Deferred()
-        self.instrumentNum = None
-        self.plate_id = None
-        self.ok_offset = None
-
-    def reset(self):
-        self.__init__()
-
-
-class TCCDevice(TCPDevice):
-    """A device to connect to the guider actor."""
-
-    def __init__(self, name, host, port, callFunc=None):
-
-        self.myUserID = None
-        self.statusDone_def = Deferred()
-        self.instrumentNum = None
-        self.plate_id = None
-        self.ok_offset = None
-
-        TCPDevice.__init__(self, name=name, host=host, port=port,
-                           callFunc=callFunc, cmdInfo=())
-
-    def update_status(self):
-        """Forces the TCC to update some statuses."""
-
-        self.instrumentNum = None
-        self.ok_offset = None
-        self.conn.writeLine('999 thread status')
-        self.conn.writeLine('999 device status tcs')
-
-        return
-
-    def offset(self, *args, **kwargs):
-
-        cmd = kwargs.get('cmd', None)
-
-        if not self.ok_offset:
-            if cmd:
-                cmd.setState(cmd.Failed, 'it is not ok to offset!')
-            return
-
-        self.writeToUsers('w', 'boldly going where no man has gone before.')
-
-        ra = kwargs['ra'] / 3600.
-        dec = kwargs['dec'] / 3600.
-
-        if 'rot' not in kwargs:
-            self.conn.writeLine('999 offset arc {0:.6f},{1:.6f}'.format(ra, dec))
-        else:
-            rot = -kwargs['rot'] / 3600.
-            self.writeToUsers('d', 'using guideoffset')
-            self.conn.writeLine('999 guideoffset {0:.6f},{1:.6f},{2:.6f},0.0,0.0'.format(ra, dec,
-                                                                                         rot))
-
-        if cmd:
-            cmd.setState(cmd.Done, 'hurray!')
-
-        return
-
-    def init(self, userCmd=None, timeLim=None, getStatus=True):
-        """Called automatically on startup after the connection is established.
-
-        Only thing to do is query for status or connect if not connected.
-
-        """
-
-        userCmd = expandUserCmd(userCmd)
-
-        return
-
-    def handleReply(self, replyStr):
-
-        cmdID, userID = map(int, replyStr.split()[0:2])
-
-        if cmdID == 0 and 'yourUserID' in replyStr:
-            self.myUserID = int(re.match('.* yourUserID=([0-9]+)(.*)', replyStr).groups()[0])
-
-        # elif cmdID != 999 or userID != self.myUserID:
-        #     pass
-
-        elif cmdID == 999 and 'instrumentNum' in replyStr:
-            self.instrumentNum = int(re.match('.* instrumentNum=([0-9]+).*', replyStr).groups()[0])
-            if self.instrumentNum is not None and self.instrumentNum > 0:
-                try:
-                    self.plate_id = get_plateid(self.instrumentNum)
-                except:
-                    self.writeToUsers(
-                        'w', 'failed to get plate_id for cart {0}'.format(self.instrumentNum))
-
-        elif 'AxisCmdState' in replyStr:
-            axis_states = replyStr.split(';')[7].split('=')[1].split(',')
-            if all([xx.strip().lower() == 'tracking' for xx in axis_states]):
-                self.ok_offset = True
-            else:
-                self.ok_offset = False
-
-        if self.ok_offset is not None and self.instrumentNum is not None:
-            if not self.statusDone_def.called:
-                self.statusDone_def.callback(self)
-
-
-=======
->>>>>>> 5036392c
 class BMOActor(BaseActor):
 
     def __init__(self, config, autoconnect=True, **kwargs):
